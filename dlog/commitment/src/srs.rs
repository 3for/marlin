--- conflicted
+++ resolved
@@ -19,15 +19,6 @@
 use rayon::prelude::*;
 use std::io::{Read, Result as IoResult, Write};
 
-<<<<<<< HEAD
-#[derive(Clone)]
-pub struct SRS<G: AffineCurve> {
-    pub g: Vec<G>, // for committing polynomials
-    pub h: G,      // blinding
-}
-
-impl<G: AffineCurve> SRS<G> {
-=======
 #[derive(Debug, Clone)]
 pub struct SRS<G: AffineCurve>
 {
@@ -41,7 +32,6 @@
         self.g.len()
     }
 
->>>>>>> 5e72b38b
     // This function creates SRS instance for circuits up to depth d
     //     depth: maximal depth of the circuits
     //     rng: randomness source context
